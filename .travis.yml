--- conflicted
+++ resolved
@@ -1,16 +1,9 @@
 language: go
 go_import_path: github.com/pkg/sftp
 go:
-<<<<<<< HEAD
-  - 1.4.3
-  - 1.5.2
-  - 1.6.2
-  - 1.7.3
-=======
   - 1.5.x
   - 1.6.x
   - 1.7.x
->>>>>>> ff7e52ff
   - tip
 
 os:
