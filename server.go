package sftp

// sftp server counterpart

import (
	"encoding"
	"fmt"
	"io"
	"io/ioutil"
	"os"
	"path/filepath"
	"strconv"
	"sync"
	"syscall"
	"time"

	"github.com/pkg/errors"
	"strings"
)

const (
	// SftpServerWorkerCount defines the number of workers for the SFTP server
	SftpServerWorkerCount = 8
)

// Server is an SSH File Transfer Protocol (sftp) server.
// This is intended to provide the sftp subsystem to an ssh server daemon.
// This implementation currently supports most of sftp server protocol version 3,
// as specified at http://tools.ietf.org/html/draft-ietf-secsh-filexfer-02
type Server struct {
	*serverConn
	debugStream   io.Writer
	readOnly      bool
	pktMgr        *packetManager
	openFiles     map[string]*os.File
	openFilesLock sync.RWMutex
	handleCount   int
<<<<<<< HEAD
	maxTxPacket   uint32
	systemRoot string
=======
>>>>>>> c05b4d1c
}

func (svr *Server) nextHandle(f *os.File) string {
	svr.openFilesLock.Lock()
	defer svr.openFilesLock.Unlock()
	svr.handleCount++
	handle := strconv.Itoa(svr.handleCount)
	svr.openFiles[handle] = f
	return handle
}

func (svr *Server) closeHandle(handle string) error {
	svr.openFilesLock.Lock()
	defer svr.openFilesLock.Unlock()
	if f, ok := svr.openFiles[handle]; ok {
		delete(svr.openFiles, handle)
		return f.Close()
	}

	return EBADF
}

func (svr *Server) getHandle(handle string) (*os.File, bool) {
	svr.openFilesLock.RLock()
	defer svr.openFilesLock.RUnlock()
	f, ok := svr.openFiles[handle]
	return f, ok
}

type serverRespondablePacket interface {
	encoding.BinaryUnmarshaler
	id() uint32
	respond(svr *Server) responsePacket
}

// NewServer creates a new Server instance around the provided streams, serving
// content from the root of the filesystem.  Optionally, ServerOption
// functions may be specified to further configure the Server.
//
// A subsequent call to Serve() is required to begin serving files over SFTP.
func NewServer(rwc io.ReadWriteCloser, options ...ServerOption) (*Server, error) {
	svrConn := &serverConn{
		conn: conn{
			Reader:      rwc,
			WriteCloser: rwc,
		},
	}
	s := &Server{
		serverConn:  svrConn,
		debugStream: ioutil.Discard,
		pktMgr:      newPktMgr(svrConn),
		openFiles:   make(map[string]*os.File),
	}

	for _, o := range options {
		if err := o(s); err != nil {
			return nil, err
		}
	}

	return s, nil
}

// A ServerOption is a function which applies configuration to a Server.
type ServerOption func(*Server) error

// WithDebug enables Server debugging output to the supplied io.Writer.
func WithDebug(w io.Writer) ServerOption {
	return func(s *Server) error {
		s.debugStream = w
		return nil
	}
}

// ReadOnly configures a Server to serve files in read-only mode.
func ReadOnly() ServerOption {
	return func(s *Server) error {
		s.readOnly = true
		return nil
	}
}

<<<<<<< HEAD
// RootDirectory configures the root directory of a Server. Files will not be served outside this directory.
func RootDirectory(root string) ServerOption {
	return func(s *Server) error {
		s.systemRoot = root
=======
// WithAllocator enable the allocator.
// After processing a packet we keep in memory the allocated slices
// and we reuse them for new packets.
// The allocator is experimental
func WithAllocator() ServerOption {
	return func(s *Server) error {
		alloc := newAllocator()
		s.pktMgr.alloc = alloc
		s.conn.alloc = alloc
>>>>>>> c05b4d1c
		return nil
	}
}

type rxPacket struct {
	pktType  fxp
	pktBytes []byte
}

// Up to N parallel servers
func (svr *Server) sftpServerWorker(pktChan chan orderedRequest) error {
	for pkt := range pktChan {
<<<<<<< HEAD

		// permission checks
		permiss := true
		if stat, err := os.Stat(svr.systemRoot); err == nil && stat.IsDir() {
			switch pkt := pkt.(type) {
				case *sshFxpRenamePacket:
					rel, e := filepath.Rel(svr.systemRoot, pkt.Oldpath)
					rel2, e2 := filepath.Rel(svr.systemRoot, pkt.Newpath)
					permiss = e == nil && e2 == nil && !strings.Contains(rel, "..") && !strings.Contains(rel2, "..")
				case *sshFxpSymlinkPacket:
					rel, e := filepath.Rel(svr.systemRoot, pkt.Targetpath)
					rel2, e2 := filepath.Rel(svr.systemRoot, pkt.Linkpath)
					permiss = e == nil && e2 == nil && !strings.Contains(rel, "..") && !strings.Contains(rel2, "..")
				case hasPath:
					rel, e := filepath.Rel(svr.systemRoot, pkt.getPath())
					permiss = e == nil && !strings.Contains(rel, "..")
			}
		}

		// readonly checks
		readonly := true
		if permiss {
			switch pkt := pkt.(type) {
				case notReadOnly:
					readonly = false
				case *sshFxpOpenPacket:
					readonly = pkt.readonly()
				case *sshFxpExtendedPacket:
					readonly = pkt.readonly()
			}	
		}

		// If server is operating read-only and a write operation is requested, or a restricted file is requested,
		// return permission denied.
		if !permiss || (!readonly && svr.readOnly) {
			if err := svr.sendError(pkt, syscall.EPERM); err != nil {
				return errors.Wrap(err, "failed to send read only packet response")
			}
=======
		// readonly checks
		readonly := true
		switch pkt := pkt.requestPacket.(type) {
		case notReadOnly:
			readonly = false
		case *sshFxpOpenPacket:
			readonly = pkt.readonly()
		case *sshFxpExtendedPacket:
			readonly = pkt.readonly()
		}

		// If server is operating read-only and a write operation is requested,
		// return permission denied
		if !readonly && svr.readOnly {
			svr.pktMgr.readyPacket(
				svr.pktMgr.newOrderedResponse(statusFromError(pkt, syscall.EPERM), pkt.orderID()),
			)
>>>>>>> c05b4d1c
			continue
		}

		if err := handlePacket(svr, pkt); err != nil {
			return err
		}
	}
	return nil
}

func handlePacket(s *Server, p orderedRequest) error {
	var rpkt responsePacket
	orderID := p.orderID()
	switch p := p.requestPacket.(type) {
	case *sshFxInitPacket:
		rpkt = sshFxVersionPacket{
			Version:    sftpProtocolVersion,
			Extensions: sftpExtensions,
		}
	case *sshFxpStatPacket:
		// stat the requested file
		info, err := os.Stat(p.Path)
		rpkt = sshFxpStatResponse{
			ID:   p.ID,
			info: info,
		}
		if err != nil {
			rpkt = statusFromError(p, err)
		}
	case *sshFxpLstatPacket:
		// stat the requested file
		info, err := os.Lstat(p.Path)
		rpkt = sshFxpStatResponse{
			ID:   p.ID,
			info: info,
		}
		if err != nil {
			rpkt = statusFromError(p, err)
		}
	case *sshFxpFstatPacket:
		f, ok := s.getHandle(p.Handle)
		var err error = EBADF
		var info os.FileInfo
		if ok {
			info, err = f.Stat()
			rpkt = sshFxpStatResponse{
				ID:   p.ID,
				info: info,
			}
		}
		if err != nil {
			rpkt = statusFromError(p, err)
		}
	case *sshFxpMkdirPacket:
		// TODO FIXME: ignore flags field
		err := os.Mkdir(p.Path, 0755)
		rpkt = statusFromError(p, err)
	case *sshFxpRmdirPacket:
		err := os.Remove(p.Path)
		rpkt = statusFromError(p, err)
	case *sshFxpRemovePacket:
		err := os.Remove(p.Filename)
		rpkt = statusFromError(p, err)
	case *sshFxpRenamePacket:
		err := os.Rename(p.Oldpath, p.Newpath)
		rpkt = statusFromError(p, err)
	case *sshFxpSymlinkPacket:
		err := os.Symlink(p.Targetpath, p.Linkpath)
		rpkt = statusFromError(p, err)
	case *sshFxpClosePacket:
		rpkt = statusFromError(p, s.closeHandle(p.Handle))
	case *sshFxpReadlinkPacket:
		f, err := os.Readlink(p.Path)
		rpkt = sshFxpNamePacket{
			ID: p.ID,
			NameAttrs: []sshFxpNameAttr{{
				Name:     f,
				LongName: f,
				Attrs:    emptyFileStat,
			}},
		}
		if err != nil {
			rpkt = statusFromError(p, err)
		}
	case *sshFxpRealpathPacket:
		f, err := filepath.Abs(p.Path)
		f = cleanPath(f)
		rpkt = sshFxpNamePacket{
			ID: p.ID,
			NameAttrs: []sshFxpNameAttr{{
				Name:     f,
				LongName: f,
				Attrs:    emptyFileStat,
			}},
		}
		if err != nil {
			rpkt = statusFromError(p, err)
		}
	case *sshFxpOpendirPacket:
		if stat, err := os.Stat(p.Path); err != nil {
			rpkt = statusFromError(p, err)
		} else if !stat.IsDir() {
			rpkt = statusFromError(p, &os.PathError{
				Path: p.Path, Err: syscall.ENOTDIR})
		} else {
			rpkt = sshFxpOpenPacket{
				ID:     p.ID,
				Path:   p.Path,
				Pflags: sshFxfRead,
			}.respond(s)
		}
	case *sshFxpReadPacket:
		var err error = EBADF
		f, ok := s.getHandle(p.Handle)
		if ok {
			err = nil
			data := p.getDataSlice(s.pktMgr.alloc, orderID)
			n, _err := f.ReadAt(data, int64(p.Offset))
			if _err != nil && (_err != io.EOF || n == 0) {
				err = _err
			}
			rpkt = sshFxpDataPacket{
				ID:     p.ID,
				Length: uint32(n),
				Data:   data[:n],
				// do not use data[:n:n] here to clamp the capacity, we allocated extra capacity above to avoid reallocations
			}
		}
		if err != nil {
			rpkt = statusFromError(p, err)
		}

	case *sshFxpWritePacket:
		f, ok := s.getHandle(p.Handle)
		var err error = EBADF
		if ok {
			_, err = f.WriteAt(p.Data, int64(p.Offset))
		}
		rpkt = statusFromError(p, err)
	case *sshFxpExtendedPacket:
		if p.SpecificPacket == nil {
			rpkt = statusFromError(p, ErrSSHFxOpUnsupported)
		} else {
			rpkt = p.respond(s)
		}
	case serverRespondablePacket:
		rpkt = p.respond(s)
	default:
		return errors.Errorf("unexpected packet type %T", p)
	}

	s.pktMgr.readyPacket(s.pktMgr.newOrderedResponse(rpkt, orderID))
	return nil
}

// Serve serves SFTP connections until the streams stop or the SFTP subsystem
// is stopped.
func (svr *Server) Serve() error {
	defer func() {
		if svr.pktMgr.alloc != nil {
			svr.pktMgr.alloc.Free()
		}
	}()
	var wg sync.WaitGroup
	runWorker := func(ch chan orderedRequest) {
		wg.Add(1)
		go func() {
			defer wg.Done()
			if err := svr.sftpServerWorker(ch); err != nil {
				svr.conn.Close() // shuts down recvPacket
			}
		}()
	}
	pktChan := svr.pktMgr.workerChan(runWorker)

	var err error
	var pkt requestPacket
	var pktType uint8
	var pktBytes []byte
	for {
		pktType, pktBytes, err = svr.serverConn.recvPacket(svr.pktMgr.getNextOrderID())
		if err != nil {
			// we don't care about releasing allocated pages here, the server will quit and the allocator freed
			break
		}

		pkt, err = makePacket(rxPacket{fxp(pktType), pktBytes})
		if err != nil {
			switch errors.Cause(err) {
			case errUnknownExtendedPacket:
				//if err := svr.serverConn.sendError(pkt, ErrSshFxOpUnsupported); err != nil {
				//	debug("failed to send err packet: %v", err)
				//	svr.conn.Close() // shuts down recvPacket
				//	break
				//}
			default:
				debug("makePacket err: %v", err)
				svr.conn.Close() // shuts down recvPacket
				break
			}
		}

		pktChan <- svr.pktMgr.newOrderedRequest(pkt)
	}

	close(pktChan) // shuts down sftpServerWorkers
	wg.Wait()      // wait for all workers to exit

	// close any still-open files
	for handle, file := range svr.openFiles {
		fmt.Fprintf(svr.debugStream, "sftp server file with handle %q left open: %v\n", handle, file.Name())
		file.Close()
	}
	return err // error from recvPacket
}

type ider interface {
	id() uint32
}

// The init packet has no ID, so we just return a zero-value ID
func (p sshFxInitPacket) id() uint32 { return 0 }

type sshFxpStatResponse struct {
	ID   uint32
	info os.FileInfo
}

func (p sshFxpStatResponse) MarshalBinary() ([]byte, error) {
	b := []byte{sshFxpAttrs}
	b = marshalUint32(b, p.ID)
	b = marshalFileInfo(b, p.info)
	return b, nil
}

var emptyFileStat = []interface{}{uint32(0)}

func (p sshFxpOpenPacket) readonly() bool {
	return !p.hasPflags(sshFxfWrite)
}

func (p sshFxpOpenPacket) hasPflags(flags ...uint32) bool {
	for _, f := range flags {
		if p.Pflags&f == 0 {
			return false
		}
	}
	return true
}

func (p sshFxpOpenPacket) respond(svr *Server) responsePacket {
	var osFlags int
	if p.hasPflags(sshFxfRead, sshFxfWrite) {
		osFlags |= os.O_RDWR
	} else if p.hasPflags(sshFxfWrite) {
		osFlags |= os.O_WRONLY
	} else if p.hasPflags(sshFxfRead) {
		osFlags |= os.O_RDONLY
	} else {
		// how are they opening?
		return statusFromError(p, syscall.EINVAL)
	}

	// Don't use O_APPEND flag as it conflicts with WriteAt.
	// The sshFxfAppend flag is a no-op here as the client sends the offsets.

	if p.hasPflags(sshFxfCreat) {
		osFlags |= os.O_CREATE
	}
	if p.hasPflags(sshFxfTrunc) {
		osFlags |= os.O_TRUNC
	}
	if p.hasPflags(sshFxfExcl) {
		osFlags |= os.O_EXCL
	}

	f, err := os.OpenFile(p.Path, osFlags, 0644)
	if err != nil {
		return statusFromError(p, err)
	}

	handle := svr.nextHandle(f)
	return sshFxpHandlePacket{ID: p.id(), Handle: handle}
}

func (p sshFxpReaddirPacket) respond(svr *Server) responsePacket {
	f, ok := svr.getHandle(p.Handle)
	if !ok {
		return statusFromError(p, EBADF)
	}

	dirname := f.Name()
	dirents, err := f.Readdir(128)
	if err != nil {
		return statusFromError(p, err)
	}

	ret := sshFxpNamePacket{ID: p.ID}
	for _, dirent := range dirents {
		ret.NameAttrs = append(ret.NameAttrs, sshFxpNameAttr{
			Name:     dirent.Name(),
			LongName: runLs(dirname, dirent),
			Attrs:    []interface{}{dirent},
		})
	}
	return ret
}

func (p sshFxpSetstatPacket) respond(svr *Server) responsePacket {
	// additional unmarshalling is required for each possibility here
	b := p.Attrs.([]byte)
	var err error

	debug("setstat name \"%s\"", p.Path)
	if (p.Flags & sshFileXferAttrSize) != 0 {
		var size uint64
		if size, b, err = unmarshalUint64Safe(b); err == nil {
			err = os.Truncate(p.Path, int64(size))
		}
	}
	if (p.Flags & sshFileXferAttrPermissions) != 0 {
		var mode uint32
		if mode, b, err = unmarshalUint32Safe(b); err == nil {
			err = os.Chmod(p.Path, os.FileMode(mode))
		}
	}
	if (p.Flags & sshFileXferAttrACmodTime) != 0 {
		var atime uint32
		var mtime uint32
		if atime, b, err = unmarshalUint32Safe(b); err != nil {
		} else if mtime, b, err = unmarshalUint32Safe(b); err != nil {
		} else {
			atimeT := time.Unix(int64(atime), 0)
			mtimeT := time.Unix(int64(mtime), 0)
			err = os.Chtimes(p.Path, atimeT, mtimeT)
		}
	}
	if (p.Flags & sshFileXferAttrUIDGID) != 0 {
		var uid uint32
		var gid uint32
		if uid, b, err = unmarshalUint32Safe(b); err != nil {
		} else if gid, _, err = unmarshalUint32Safe(b); err != nil {
		} else {
			err = os.Chown(p.Path, int(uid), int(gid))
		}
	}

	return statusFromError(p, err)
}

func (p sshFxpFsetstatPacket) respond(svr *Server) responsePacket {
	f, ok := svr.getHandle(p.Handle)
	if !ok {
		return statusFromError(p, EBADF)
	}

	// additional unmarshalling is required for each possibility here
	b := p.Attrs.([]byte)
	var err error

	debug("fsetstat name \"%s\"", f.Name())
	if (p.Flags & sshFileXferAttrSize) != 0 {
		var size uint64
		if size, b, err = unmarshalUint64Safe(b); err == nil {
			err = f.Truncate(int64(size))
		}
	}
	if (p.Flags & sshFileXferAttrPermissions) != 0 {
		var mode uint32
		if mode, b, err = unmarshalUint32Safe(b); err == nil {
			err = f.Chmod(os.FileMode(mode))
		}
	}
	if (p.Flags & sshFileXferAttrACmodTime) != 0 {
		var atime uint32
		var mtime uint32
		if atime, b, err = unmarshalUint32Safe(b); err != nil {
		} else if mtime, b, err = unmarshalUint32Safe(b); err != nil {
		} else {
			atimeT := time.Unix(int64(atime), 0)
			mtimeT := time.Unix(int64(mtime), 0)
			err = os.Chtimes(f.Name(), atimeT, mtimeT)
		}
	}
	if (p.Flags & sshFileXferAttrUIDGID) != 0 {
		var uid uint32
		var gid uint32
		if uid, b, err = unmarshalUint32Safe(b); err != nil {
		} else if gid, _, err = unmarshalUint32Safe(b); err != nil {
		} else {
			err = f.Chown(int(uid), int(gid))
		}
	}

	return statusFromError(p, err)
}

func statusFromError(p ider, err error) sshFxpStatusPacket {
	ret := sshFxpStatusPacket{
		ID: p.id(),
		StatusError: StatusError{
			// sshFXOk               = 0
			// sshFXEOF              = 1
			// sshFXNoSuchFile       = 2 ENOENT
			// sshFXPermissionDenied = 3
			// sshFXFailure          = 4
			// sshFXBadMessage       = 5
			// sshFXNoConnection     = 6
			// sshFXConnectionLost   = 7
			// sshFXOPUnsupported    = 8
			Code: sshFxOk,
		},
	}
	if err == nil {
		return ret
	}

	debug("statusFromError: error is %T %#v", err, err)
	ret.StatusError.Code = sshFxFailure
	ret.StatusError.msg = err.Error()

	if os.IsNotExist(err) {
		ret.StatusError.Code = sshFxNoSuchFile
		return ret
	}
	if code, ok := translateSyscallError(err); ok {
		ret.StatusError.Code = code
		return ret
	}

	switch e := err.(type) {
	case fxerr:
		ret.StatusError.Code = uint32(e)
	default:
		if e == io.EOF {
			ret.StatusError.Code = sshFxEOF
		}
	}

	return ret
}

func clamp(v, max uint32) uint32 {
	if v > max {
		return max
	}
	return v
}

func runLsTypeWord(dirent os.FileInfo) string {
	// find first character, the type char
	// b     Block special file.
	// c     Character special file.
	// d     Directory.
	// l     Symbolic link.
	// s     Socket link.
	// p     FIFO.
	// -     Regular file.
	tc := '-'
	mode := dirent.Mode()
	if (mode & os.ModeDir) != 0 {
		tc = 'd'
	} else if (mode & os.ModeDevice) != 0 {
		tc = 'b'
		if (mode & os.ModeCharDevice) != 0 {
			tc = 'c'
		}
	} else if (mode & os.ModeSymlink) != 0 {
		tc = 'l'
	} else if (mode & os.ModeSocket) != 0 {
		tc = 's'
	} else if (mode & os.ModeNamedPipe) != 0 {
		tc = 'p'
	}

	// owner
	orc := '-'
	if (mode & 0400) != 0 {
		orc = 'r'
	}
	owc := '-'
	if (mode & 0200) != 0 {
		owc = 'w'
	}
	oxc := '-'
	ox := (mode & 0100) != 0
	setuid := (mode & os.ModeSetuid) != 0
	if ox && setuid {
		oxc = 's'
	} else if setuid {
		oxc = 'S'
	} else if ox {
		oxc = 'x'
	}

	// group
	grc := '-'
	if (mode & 040) != 0 {
		grc = 'r'
	}
	gwc := '-'
	if (mode & 020) != 0 {
		gwc = 'w'
	}
	gxc := '-'
	gx := (mode & 010) != 0
	setgid := (mode & os.ModeSetgid) != 0
	if gx && setgid {
		gxc = 's'
	} else if setgid {
		gxc = 'S'
	} else if gx {
		gxc = 'x'
	}

	// all / others
	arc := '-'
	if (mode & 04) != 0 {
		arc = 'r'
	}
	awc := '-'
	if (mode & 02) != 0 {
		awc = 'w'
	}
	axc := '-'
	ax := (mode & 01) != 0
	sticky := (mode & os.ModeSticky) != 0
	if ax && sticky {
		axc = 't'
	} else if sticky {
		axc = 'T'
	} else if ax {
		axc = 'x'
	}

	return fmt.Sprintf("%c%c%c%c%c%c%c%c%c%c", tc, orc, owc, oxc, grc, gwc, gxc, arc, awc, axc)
}<|MERGE_RESOLUTION|>--- conflicted
+++ resolved
@@ -35,11 +35,7 @@
 	openFiles     map[string]*os.File
 	openFilesLock sync.RWMutex
 	handleCount   int
-<<<<<<< HEAD
-	maxTxPacket   uint32
-	systemRoot string
-=======
->>>>>>> c05b4d1c
+	systemRoot    string
 }
 
 func (svr *Server) nextHandle(f *os.File) string {
@@ -122,12 +118,6 @@
 	}
 }
 
-<<<<<<< HEAD
-// RootDirectory configures the root directory of a Server. Files will not be served outside this directory.
-func RootDirectory(root string) ServerOption {
-	return func(s *Server) error {
-		s.systemRoot = root
-=======
 // WithAllocator enable the allocator.
 // After processing a packet we keep in memory the allocated slices
 // and we reuse them for new packets.
@@ -137,7 +127,15 @@
 		alloc := newAllocator()
 		s.pktMgr.alloc = alloc
 		s.conn.alloc = alloc
->>>>>>> c05b4d1c
+		return nil
+	}
+}
+
+// RootDirectory configures the root directory of a Server.
+// Files will not be served outside this directory.
+func RootDirectory(root string) ServerOption {
+	return func(s *Server) error {
+		s.systemRoot = filepath.Abs(root)
 		return nil
 	}
 }
@@ -150,64 +148,44 @@
 // Up to N parallel servers
 func (svr *Server) sftpServerWorker(pktChan chan orderedRequest) error {
 	for pkt := range pktChan {
-<<<<<<< HEAD
-
 		// permission checks
 		permiss := true
 		if stat, err := os.Stat(svr.systemRoot); err == nil && stat.IsDir() {
 			switch pkt := pkt.(type) {
-				case *sshFxpRenamePacket:
-					rel, e := filepath.Rel(svr.systemRoot, pkt.Oldpath)
-					rel2, e2 := filepath.Rel(svr.systemRoot, pkt.Newpath)
-					permiss = e == nil && e2 == nil && !strings.Contains(rel, "..") && !strings.Contains(rel2, "..")
-				case *sshFxpSymlinkPacket:
-					rel, e := filepath.Rel(svr.systemRoot, pkt.Targetpath)
-					rel2, e2 := filepath.Rel(svr.systemRoot, pkt.Linkpath)
-					permiss = e == nil && e2 == nil && !strings.Contains(rel, "..") && !strings.Contains(rel2, "..")
-				case hasPath:
-					rel, e := filepath.Rel(svr.systemRoot, pkt.getPath())
-					permiss = e == nil && !strings.Contains(rel, "..")
+			case *sshFxpRenamePacket:
+				old, e := filepath.Abs(pkt.Oldpath)
+				new, e2 := filepath.Abs(pkt.Newpath)
+				permiss = e == nil && e2 == nil && strings.Index(old, svr.systemRoot) == 0 && strings.Index(new, svr.systemRoot) == 0
+			case *sshFxpSymlinkPacket:
+				old, e := filepath.Abs(pkt.Targetpath)
+				new, e2 := filepath.Abs(pkt.Linkpath)
+				permiss = e == nil && e2 == nil && strings.Index(old, svr.systemRoot) == 0 && strings.Index(new, svr.systemRoot) == 0
+			case hasPath:
+				path, e := filepath.Abs(pkt.getPath())
+				permiss = e == nil && strings.Index(path, svr.systemRoot) == 0
 			}
 		}
 
 		// readonly checks
 		readonly := true
 		if permiss {
-			switch pkt := pkt.(type) {
-				case notReadOnly:
-					readonly = false
-				case *sshFxpOpenPacket:
-					readonly = pkt.readonly()
-				case *sshFxpExtendedPacket:
-					readonly = pkt.readonly()
-			}	
-		}
-
-		// If server is operating read-only and a write operation is requested, or a restricted file is requested,
-		// return permission denied.
+			switch pkt := pkt.requestPacket.(type) {
+			case notReadOnly:
+				readonly = false
+			case *sshFxpOpenPacket:
+				readonly = pkt.readonly()
+			case *sshFxpExtendedPacket:
+				readonly = pkt.readonly()
+			}
+		}
+
+		// If server is operating read-only and a write operation is requested,
+		// or a restricted file is requested directly or by action,
+		// return permission denied
 		if !permiss || (!readonly && svr.readOnly) {
-			if err := svr.sendError(pkt, syscall.EPERM); err != nil {
-				return errors.Wrap(err, "failed to send read only packet response")
-			}
-=======
-		// readonly checks
-		readonly := true
-		switch pkt := pkt.requestPacket.(type) {
-		case notReadOnly:
-			readonly = false
-		case *sshFxpOpenPacket:
-			readonly = pkt.readonly()
-		case *sshFxpExtendedPacket:
-			readonly = pkt.readonly()
-		}
-
-		// If server is operating read-only and a write operation is requested,
-		// return permission denied
-		if !readonly && svr.readOnly {
 			svr.pktMgr.readyPacket(
 				svr.pktMgr.newOrderedResponse(statusFromError(pkt, syscall.EPERM), pkt.orderID()),
 			)
->>>>>>> c05b4d1c
 			continue
 		}
 
