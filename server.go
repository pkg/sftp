package sftp

// sftp server counterpart

import (
	"encoding"
	"errors"
	"fmt"
	"io"
	"io/fs"
	"io/ioutil"
	"os"
	"path/filepath"
	"strconv"
	"sync"
	"syscall"
	"time"
)

const (
	// SftpServerWorkerCount defines the number of workers for the SFTP server
	SftpServerWorkerCount = 8
)

type file interface {
	Stat() (os.FileInfo, error)
	ReadAt(b []byte, off int64) (int, error)
	WriteAt(b []byte, off int64) (int, error)
	Readdir(int) ([]os.FileInfo, error)
	Name() string
	Truncate(int64) error
	Chmod(mode fs.FileMode) error
	Chown(uid, gid int) error
	Close() error
}

// Server is an SSH File Transfer Protocol (sftp) server.
// This is intended to provide the sftp subsystem to an ssh server daemon.
// This implementation currently supports most of sftp server protocol version 3,
// as specified at https://filezilla-project.org/specs/draft-ietf-secsh-filexfer-02.txt
type Server struct {
	*serverConn
	debugStream   io.Writer
	readOnly      bool
	pktMgr        *packetManager
	openFiles     map[string]file
	openFilesLock sync.RWMutex
	handleCount   int
	workDir       string
<<<<<<< HEAD
	winRoot       bool
=======
	maxTxPacket   uint32
>>>>>>> a3da03b0
}

func (svr *Server) nextHandle(f file) string {
	svr.openFilesLock.Lock()
	defer svr.openFilesLock.Unlock()
	svr.handleCount++
	handle := strconv.Itoa(svr.handleCount)
	svr.openFiles[handle] = f
	return handle
}

func (svr *Server) closeHandle(handle string) error {
	svr.openFilesLock.Lock()
	defer svr.openFilesLock.Unlock()
	if f, ok := svr.openFiles[handle]; ok {
		delete(svr.openFiles, handle)
		return f.Close()
	}

	return EBADF
}

func (svr *Server) getHandle(handle string) (file, bool) {
	svr.openFilesLock.RLock()
	defer svr.openFilesLock.RUnlock()
	f, ok := svr.openFiles[handle]
	return f, ok
}

type serverRespondablePacket interface {
	encoding.BinaryUnmarshaler
	id() uint32
	respond(svr *Server) responsePacket
}

// NewServer creates a new Server instance around the provided streams, serving
// content from the root of the filesystem.  Optionally, ServerOption
// functions may be specified to further configure the Server.
//
// A subsequent call to Serve() is required to begin serving files over SFTP.
func NewServer(rwc io.ReadWriteCloser, options ...ServerOption) (*Server, error) {
	svrConn := &serverConn{
		conn: conn{
			Reader:      rwc,
			WriteCloser: rwc,
		},
	}
	s := &Server{
		serverConn:  svrConn,
		debugStream: ioutil.Discard,
		pktMgr:      newPktMgr(svrConn),
<<<<<<< HEAD
		openFiles:   make(map[string]file),
=======
		openFiles:   make(map[string]*os.File),
		maxTxPacket: defaultMaxTxPacket,
>>>>>>> a3da03b0
	}

	for _, o := range options {
		if err := o(s); err != nil {
			return nil, err
		}
	}

	return s, nil
}

// A ServerOption is a function which applies configuration to a Server.
type ServerOption func(*Server) error

// WithDebug enables Server debugging output to the supplied io.Writer.
func WithDebug(w io.Writer) ServerOption {
	return func(s *Server) error {
		s.debugStream = w
		return nil
	}
}

// ReadOnly configures a Server to serve files in read-only mode.
func ReadOnly() ServerOption {
	return func(s *Server) error {
		s.readOnly = true
		return nil
	}
}

// WindowsRootEnumeratesDrives configures a Server to serve a virtual '/' for windows that lists all drives
func WindowsRootEnumeratesDrives() ServerOption {
	return func(s *Server) error {
		s.winRoot = true
		return nil
	}
}

// WithAllocator enable the allocator.
// After processing a packet we keep in memory the allocated slices
// and we reuse them for new packets.
// The allocator is experimental
func WithAllocator() ServerOption {
	return func(s *Server) error {
		alloc := newAllocator()
		s.pktMgr.alloc = alloc
		s.conn.alloc = alloc
		return nil
	}
}

// WithServerWorkingDirectory sets a working directory to use as base
// for relative paths.
// If unset the default is current working directory (os.Getwd).
func WithServerWorkingDirectory(workDir string) ServerOption {
	return func(s *Server) error {
		s.workDir = cleanPath(workDir)
		return nil
	}
}

// WithMaxTxPacket sets the maximum size of the payload returned to the client,
// measured in bytes. The default value is 32768 bytes, and this option
// can only be used to increase it. Setting this option to a larger value
// should be safe, because the client decides the size of the requested payload.
//
// The default maximum packet size is 32768 bytes.
func WithMaxTxPacket(size uint32) ServerOption {
	return func(s *Server) error {
		if size < defaultMaxTxPacket {
			return errors.New("size must be greater than or equal to 32768")
		}

		s.maxTxPacket = size

		return nil
	}
}

type rxPacket struct {
	pktType  fxp
	pktBytes []byte
}

// Up to N parallel servers
func (svr *Server) sftpServerWorker(pktChan chan orderedRequest) error {
	for pkt := range pktChan {
		// readonly checks
		readonly := true
		switch pkt := pkt.requestPacket.(type) {
		case notReadOnly:
			readonly = false
		case *sshFxpOpenPacket:
			readonly = pkt.readonly()
		case *sshFxpExtendedPacket:
			readonly = pkt.readonly()
		}

		// If server is operating read-only and a write operation is requested,
		// return permission denied
		if !readonly && svr.readOnly {
			svr.pktMgr.readyPacket(
				svr.pktMgr.newOrderedResponse(statusFromError(pkt.id(), syscall.EPERM), pkt.orderID()),
			)
			continue
		}

		if err := handlePacket(svr, pkt); err != nil {
			return err
		}
	}
	return nil
}

func handlePacket(s *Server, p orderedRequest) error {
	var rpkt responsePacket
	orderID := p.orderID()
	switch p := p.requestPacket.(type) {
	case *sshFxInitPacket:
		rpkt = &sshFxVersionPacket{
			Version:    sftpProtocolVersion,
			Extensions: sftpExtensions,
		}
	case *sshFxpStatPacket:
		// stat the requested file
		info, err := os.Stat(s.toLocalPath(p.Path))
		rpkt = &sshFxpStatResponse{
			ID:   p.ID,
			info: info,
		}
		if err != nil {
			rpkt = statusFromError(p.ID, err)
		}
	case *sshFxpLstatPacket:
		// stat the requested file
		info, err := s.lstat(s.toLocalPath(p.Path))
		rpkt = &sshFxpStatResponse{
			ID:   p.ID,
			info: info,
		}
		if err != nil {
			rpkt = statusFromError(p.ID, err)
		}
	case *sshFxpFstatPacket:
		f, ok := s.getHandle(p.Handle)
		var err error = EBADF
		var info os.FileInfo
		if ok {
			info, err = f.Stat()
			rpkt = &sshFxpStatResponse{
				ID:   p.ID,
				info: info,
			}
		}
		if err != nil {
			rpkt = statusFromError(p.ID, err)
		}
	case *sshFxpMkdirPacket:
		// TODO FIXME: ignore flags field
		err := os.Mkdir(s.toLocalPath(p.Path), 0o755)
		rpkt = statusFromError(p.ID, err)
	case *sshFxpRmdirPacket:
		err := os.Remove(s.toLocalPath(p.Path))
		rpkt = statusFromError(p.ID, err)
	case *sshFxpRemovePacket:
		err := os.Remove(s.toLocalPath(p.Filename))
		rpkt = statusFromError(p.ID, err)
	case *sshFxpRenamePacket:
		err := os.Rename(s.toLocalPath(p.Oldpath), s.toLocalPath(p.Newpath))
		rpkt = statusFromError(p.ID, err)
	case *sshFxpSymlinkPacket:
		err := os.Symlink(s.toLocalPath(p.Targetpath), s.toLocalPath(p.Linkpath))
		rpkt = statusFromError(p.ID, err)
	case *sshFxpClosePacket:
		rpkt = statusFromError(p.ID, s.closeHandle(p.Handle))
	case *sshFxpReadlinkPacket:
		f, err := os.Readlink(s.toLocalPath(p.Path))
		rpkt = &sshFxpNamePacket{
			ID: p.ID,
			NameAttrs: []*sshFxpNameAttr{
				{
					Name:     f,
					LongName: f,
					Attrs:    emptyFileStat,
				},
			},
		}
		if err != nil {
			rpkt = statusFromError(p.ID, err)
		}
	case *sshFxpRealpathPacket:
		f, err := filepath.Abs(s.toLocalPath(p.Path))
		f = cleanPath(f)
		rpkt = &sshFxpNamePacket{
			ID: p.ID,
			NameAttrs: []*sshFxpNameAttr{
				{
					Name:     f,
					LongName: f,
					Attrs:    emptyFileStat,
				},
			},
		}
		if err != nil {
			rpkt = statusFromError(p.ID, err)
		}
	case *sshFxpOpendirPacket:
		lp := s.toLocalPath(p.Path)

		if stat, err := s.stat(lp); err != nil {
			rpkt = statusFromError(p.ID, err)
		} else if !stat.IsDir() {
			rpkt = statusFromError(p.ID, &os.PathError{
				Path: lp, Err: syscall.ENOTDIR,
			})
		} else {
			rpkt = (&sshFxpOpenPacket{
				ID:     p.ID,
				Path:   p.Path,
				Pflags: sshFxfRead,
			}).respond(s)
		}
	case *sshFxpReadPacket:
		var err error = EBADF
		f, ok := s.getHandle(p.Handle)
		if ok {
			err = nil
			data := p.getDataSlice(s.pktMgr.alloc, orderID, s.maxTxPacket)
			n, _err := f.ReadAt(data, int64(p.Offset))
			if _err != nil && (_err != io.EOF || n == 0) {
				err = _err
			}
			rpkt = &sshFxpDataPacket{
				ID:     p.ID,
				Length: uint32(n),
				Data:   data[:n],
				// do not use data[:n:n] here to clamp the capacity, we allocated extra capacity above to avoid reallocations
			}
		}
		if err != nil {
			rpkt = statusFromError(p.ID, err)
		}

	case *sshFxpWritePacket:
		f, ok := s.getHandle(p.Handle)
		var err error = EBADF
		if ok {
			_, err = f.WriteAt(p.Data, int64(p.Offset))
		}
		rpkt = statusFromError(p.ID, err)
	case *sshFxpExtendedPacket:
		if p.SpecificPacket == nil {
			rpkt = statusFromError(p.ID, ErrSSHFxOpUnsupported)
		} else {
			rpkt = p.respond(s)
		}
	case serverRespondablePacket:
		rpkt = p.respond(s)
	default:
		return fmt.Errorf("unexpected packet type %T", p)
	}

	s.pktMgr.readyPacket(s.pktMgr.newOrderedResponse(rpkt, orderID))
	return nil
}

// Serve serves SFTP connections until the streams stop or the SFTP subsystem
// is stopped. It returns nil if the server exits cleanly.
func (svr *Server) Serve() error {
	defer func() {
		if svr.pktMgr.alloc != nil {
			svr.pktMgr.alloc.Free()
		}
	}()
	var wg sync.WaitGroup
	runWorker := func(ch chan orderedRequest) {
		wg.Add(1)
		go func() {
			defer wg.Done()
			if err := svr.sftpServerWorker(ch); err != nil {
				svr.conn.Close() // shuts down recvPacket
			}
		}()
	}
	pktChan := svr.pktMgr.workerChan(runWorker)

	var err error
	var pkt requestPacket
	var pktType uint8
	var pktBytes []byte
	for {
		pktType, pktBytes, err = svr.serverConn.recvPacket(svr.pktMgr.getNextOrderID())
		if err != nil {
			// Check whether the connection terminated cleanly in-between packets.
			if err == io.EOF {
				err = nil
			}
			// we don't care about releasing allocated pages here, the server will quit and the allocator freed
			break
		}

		pkt, err = makePacket(rxPacket{fxp(pktType), pktBytes})
		if err != nil {
			switch {
			case errors.Is(err, errUnknownExtendedPacket):
				//if err := svr.serverConn.sendError(pkt, ErrSshFxOpUnsupported); err != nil {
				//	debug("failed to send err packet: %v", err)
				//	svr.conn.Close() // shuts down recvPacket
				//	break
				//}
			default:
				debug("makePacket err: %v", err)
				svr.conn.Close() // shuts down recvPacket
				break
			}
		}

		pktChan <- svr.pktMgr.newOrderedRequest(pkt)
	}

	close(pktChan) // shuts down sftpServerWorkers
	wg.Wait()      // wait for all workers to exit

	// close any still-open files
	for handle, file := range svr.openFiles {
		fmt.Fprintf(svr.debugStream, "sftp server file with handle %q left open: %v\n", handle, file.Name())
		file.Close()
	}
	return err // error from recvPacket
}

type ider interface {
	id() uint32
}

// The init packet has no ID, so we just return a zero-value ID
func (p *sshFxInitPacket) id() uint32 { return 0 }

type sshFxpStatResponse struct {
	ID   uint32
	info os.FileInfo
}

func (p *sshFxpStatResponse) marshalPacket() ([]byte, []byte, error) {
	l := 4 + 1 + 4 // uint32(length) + byte(type) + uint32(id)

	b := make([]byte, 4, l)
	b = append(b, sshFxpAttrs)
	b = marshalUint32(b, p.ID)

	var payload []byte
	payload = marshalFileInfo(payload, p.info)

	return b, payload, nil
}

func (p *sshFxpStatResponse) MarshalBinary() ([]byte, error) {
	header, payload, err := p.marshalPacket()
	return append(header, payload...), err
}

var emptyFileStat = []interface{}{uint32(0)}

func (p *sshFxpOpenPacket) readonly() bool {
	return !p.hasPflags(sshFxfWrite)
}

func (p *sshFxpOpenPacket) hasPflags(flags ...uint32) bool {
	for _, f := range flags {
		if p.Pflags&f == 0 {
			return false
		}
	}
	return true
}

func (p *sshFxpOpenPacket) respond(svr *Server) responsePacket {
	var osFlags int
	if p.hasPflags(sshFxfRead, sshFxfWrite) {
		osFlags |= os.O_RDWR
	} else if p.hasPflags(sshFxfWrite) {
		osFlags |= os.O_WRONLY
	} else if p.hasPflags(sshFxfRead) {
		osFlags |= os.O_RDONLY
	} else {
		// how are they opening?
		return statusFromError(p.ID, syscall.EINVAL)
	}

	// Don't use O_APPEND flag as it conflicts with WriteAt.
	// The sshFxfAppend flag is a no-op here as the client sends the offsets.

	if p.hasPflags(sshFxfCreat) {
		osFlags |= os.O_CREATE
	}
	if p.hasPflags(sshFxfTrunc) {
		osFlags |= os.O_TRUNC
	}
	if p.hasPflags(sshFxfExcl) {
		osFlags |= os.O_EXCL
	}

	mode := os.FileMode(0o644)
	// Like OpenSSH, we only handle permissions here, and only when the file is being created.
	// Otherwise, the permissions are ignored.
	if p.Flags&sshFileXferAttrPermissions != 0 {
		fs, err := p.unmarshalFileStat(p.Flags)
		if err != nil {
			return statusFromError(p.ID, err)
		}
		mode = fs.FileMode() & os.ModePerm
	}

	f, err := svr.openfile(svr.toLocalPath(p.Path), osFlags, mode)
	if err != nil {
		return statusFromError(p.ID, err)
	}

	handle := svr.nextHandle(f)
	return &sshFxpHandlePacket{ID: p.ID, Handle: handle}
}

func (p *sshFxpReaddirPacket) respond(svr *Server) responsePacket {
	f, ok := svr.getHandle(p.Handle)
	if !ok {
		return statusFromError(p.ID, EBADF)
	}

	dirents, err := f.Readdir(128)
	if err != nil {
		return statusFromError(p.ID, err)
	}

	idLookup := osIDLookup{}

	ret := &sshFxpNamePacket{ID: p.ID}
	for _, dirent := range dirents {
		ret.NameAttrs = append(ret.NameAttrs, &sshFxpNameAttr{
			Name:     dirent.Name(),
			LongName: runLs(idLookup, dirent),
			Attrs:    []interface{}{dirent},
		})
	}
	return ret
}

func (p *sshFxpSetstatPacket) respond(svr *Server) responsePacket {
	path := svr.toLocalPath(p.Path)

	debug("setstat name %q", path)

	fs, err := p.unmarshalFileStat(p.Flags)

	if err == nil && (p.Flags&sshFileXferAttrSize) != 0 {
		err = os.Truncate(path, int64(fs.Size))
	}
	if err == nil && (p.Flags&sshFileXferAttrPermissions) != 0 {
		err = os.Chmod(path, fs.FileMode())
	}
	if err == nil && (p.Flags&sshFileXferAttrUIDGID) != 0 {
		err = os.Chown(path, int(fs.UID), int(fs.GID))
	}
	if err == nil && (p.Flags&sshFileXferAttrACmodTime) != 0 {
		err = os.Chtimes(path, fs.AccessTime(), fs.ModTime())
	}

	return statusFromError(p.ID, err)
}

func (p *sshFxpFsetstatPacket) respond(svr *Server) responsePacket {
	f, ok := svr.getHandle(p.Handle)
	if !ok {
		return statusFromError(p.ID, EBADF)
	}

	path := f.Name()

	debug("fsetstat name %q", path)

	fs, err := p.unmarshalFileStat(p.Flags)

	if err == nil && (p.Flags&sshFileXferAttrSize) != 0 {
		err = f.Truncate(int64(fs.Size))
	}
	if err == nil && (p.Flags&sshFileXferAttrPermissions) != 0 {
		err = f.Chmod(fs.FileMode())
	}
	if err == nil && (p.Flags&sshFileXferAttrUIDGID) != 0 {
		err = f.Chown(int(fs.UID), int(fs.GID))
	}
	if err == nil && (p.Flags&sshFileXferAttrACmodTime) != 0 {
		type chtimer interface {
			Chtimes(atime, mtime time.Time) error
		}

		switch f := interface{}(f).(type) {
		case chtimer:
			// future-compatible, for when/if *os.File supports Chtimes.
			err = f.Chtimes(fs.AccessTime(), fs.ModTime())
		default:
			err = os.Chtimes(path, fs.AccessTime(), fs.ModTime())
		}
	}

	return statusFromError(p.ID, err)
}

func statusFromError(id uint32, err error) *sshFxpStatusPacket {
	ret := &sshFxpStatusPacket{
		ID: id,
		StatusError: StatusError{
			// sshFXOk               = 0
			// sshFXEOF              = 1
			// sshFXNoSuchFile       = 2 ENOENT
			// sshFXPermissionDenied = 3
			// sshFXFailure          = 4
			// sshFXBadMessage       = 5
			// sshFXNoConnection     = 6
			// sshFXConnectionLost   = 7
			// sshFXOPUnsupported    = 8
			Code: sshFxOk,
		},
	}
	if err == nil {
		return ret
	}

	debug("statusFromError: error is %T %#v", err, err)
	ret.StatusError.Code = sshFxFailure
	ret.StatusError.msg = err.Error()

	if os.IsNotExist(err) {
		ret.StatusError.Code = sshFxNoSuchFile
		return ret
	}
	if code, ok := translateSyscallError(err); ok {
		ret.StatusError.Code = code
		return ret
	}

	if errors.Is(err, io.EOF) {
		ret.StatusError.Code = sshFxEOF
		return ret
	}

	var e fxerr
	if errors.As(err, &e) {
		ret.StatusError.Code = uint32(e)
		return ret
	}

	return ret
}<|MERGE_RESOLUTION|>--- conflicted
+++ resolved
@@ -47,11 +47,8 @@
 	openFilesLock sync.RWMutex
 	handleCount   int
 	workDir       string
-<<<<<<< HEAD
 	winRoot       bool
-=======
 	maxTxPacket   uint32
->>>>>>> a3da03b0
 }
 
 func (svr *Server) nextHandle(f file) string {
@@ -103,12 +100,8 @@
 		serverConn:  svrConn,
 		debugStream: ioutil.Discard,
 		pktMgr:      newPktMgr(svrConn),
-<<<<<<< HEAD
 		openFiles:   make(map[string]file),
-=======
-		openFiles:   make(map[string]*os.File),
 		maxTxPacket: defaultMaxTxPacket,
->>>>>>> a3da03b0
 	}
 
 	for _, o := range options {
