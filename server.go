--- conflicted
+++ resolved
@@ -484,9 +484,6 @@
 		osFlags |= os.O_EXCL
 	}
 
-<<<<<<< HEAD
-	f, err := svr.openfile(svr.toLocalPath(p.Path), osFlags, 0o644)
-=======
 	mode := os.FileMode(0o644)
 	// Like OpenSSH, we only handle permissions here, and only when the file is being created.
 	// Otherwise, the permissions are ignored.
@@ -499,7 +496,6 @@
 	}
 
 	f, err := os.OpenFile(svr.toLocalPath(p.Path), osFlags, mode)
->>>>>>> c194b63c
 	if err != nil {
 		return statusFromError(p.ID, err)
 	}
